--- conflicted
+++ resolved
@@ -87,19 +87,12 @@
 
     // Create re::REs from the enumerated result
     // to initialize the grep engine of Parabix
-<<<<<<< HEAD
-    if (pyKPY){
-        return enumerator.createREs(1);
-    }
-    return enumerator.createREs(0);
-=======
-    std::vector<re::RE*> REs(enumerator.createREs());
+    std::vector<re::RE*> REs(enumerator.createREs((pyKPY)? 1 : 0));
     re::ModeFlagSet InitialFlag = re::MULTILINE_MODE_FLAG;
     re::RE_Syntax RegexpSyntax = re::RE_Syntax::PCRE;
     bool ByteMode = false;
     REs.push_back(re::RE_Parser::parse(pyregex, InitialFlag, RegexpSyntax, ByteMode));
     return std::move(REs);
->>>>>>> ed2c143d
 }
 // Reference: icgrep
 int main(int argc, char* argv[]){
